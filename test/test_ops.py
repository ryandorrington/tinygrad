--- conflicted
+++ resolved
@@ -2,12 +2,7 @@
 import numpy as np
 from typing import List, Callable
 import torch
-<<<<<<< HEAD
-from tinygrad.helpers import getenv, IMAGE, DEBUG, CI, Context
-from test.helpers import is_dtype_supported
-=======
 from tinygrad.helpers import getenv, IMAGE, DEBUG, CI, Context, TRANSCENDENTAL
->>>>>>> a0115624
 from tinygrad import Tensor, Device, dtypes
 from tinygrad.tensor import _to_np_dtype
 from test.helpers import is_dtype_supported
@@ -893,11 +888,7 @@
                                                                          np.arange(64,128,dtype=np.float32).reshape(8,8)])
   def test_small_gemm_eye(self):
     helper_test_op(None, lambda x,y: x.matmul(y), lambda x,y: x@y, vals=[np.eye(8).astype(np.float32), np.eye(8).astype(np.float32)])
-<<<<<<< HEAD
   @unittest.skipUnless(is_dtype_supported(dtypes.half), "half not supported on this device")
-=======
-  @unittest.skipIf(CI and Device.DEFAULT in ["NV", "LLVM", "GPU", "CUDA"] or IMAGE, "not supported on these in CI/IMAGE")
->>>>>>> a0115624
   def test_gemm_fp16(self):
     helper_test_op([(64,64), (64,64)], lambda x,y: x.half().matmul(y.half()), atol=5e-3, rtol=5e-3)
   def test_gemm(self):
